--- conflicted
+++ resolved
@@ -686,12 +686,7 @@
 	/* We don't yet know the sector size, so read maximal size */
 	libxfs_buftarg_init(&mbuf, xargs.ddev, xargs.logdev, xargs.rtdev);
 	sbp = libxfs_readbuf(mbuf.m_ddev_targp, XFS_SB_DADDR,
-<<<<<<< HEAD
-			     1 << (XFS_MAX_SECTORSIZE_LOG - BBSHIFT),
-			     0, &xfs_sb_buf_ops);
-=======
 			     1 << (XFS_MAX_SECTORSIZE_LOG - BBSHIFT), 0, NULL);
->>>>>>> 299c0388
 	sb = &mbuf.m_sb;
 	libxfs_sb_from_disk(sb, XFS_BUF_TO_SBP(sbp));
 
